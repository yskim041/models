# Copyright 2016 The TensorFlow Authors. All Rights Reserved.
#
# Licensed under the Apache License, Version 2.0 (the "License");
# you may not use this file except in compliance with the License.
# You may obtain a copy of the License at
#
#     http://www.apache.org/licenses/LICENSE-2.0
#
# Unless required by applicable law or agreed to in writing, software
# distributed under the License is distributed on an "AS IS" BASIS,
# WITHOUT WARRANTIES OR CONDITIONS OF ANY KIND, either express or implied.
# See the License for the specific language governing permissions and
# limitations under the License.
# ==============================================================================
#!/bin/bash
#
# This script performs the following operations:
# 1. Downloads the Imagenet dataset.
# 2. Trains image compression model on patches from Imagenet.
# 3. Evaluates the models and writes sample images to disk.
#
# Usage:
# cd models/research/gan/image_compression
# ./launch_jobs.sh ${weight_factor} ${git_repo}
set -e

# Weight of the adversarial loss.
weight_factor=$1
if [[ "$weight_factor" == "" ]]; then
  echo "'weight_factor' must not be empty."
  exit
fi

# Location of the git repository.
git_repo=$2
if [[ "$git_repo" == "" ]]; then
  echo "'git_repo' must not be empty."
  exit
fi

# Base name for where the checkpoint and logs will be saved to.
TRAIN_DIR=/tmp/compression-model

# Base name for where the evaluation images will be saved to.
EVAL_DIR=/tmp/compression-model/eval

# Where the dataset is saved to.
DATASET_DIR=/tmp/imagenet-data

export PYTHONPATH=$PYTHONPATH:$git_repo:$git_repo/research:$git_repo/research/slim:$git_repo/research/slim/nets

# A helper function for printing pretty output.
Banner () {
  local text=$1
  local green='\033[0;32m'
  local nc='\033[0m'  # No color.
  echo -e "${green}${text}${nc}"
}

<<<<<<< HEAD
# Download the dataset. You will be asked for an ImageNet username and password.
# To get one, register at http://www.image-net.org/.
bazel build "${git_repo}/research/slim:download_and_convert_imagenet"
=======
# Download the dataset.
bazel build "${git_repo}/research/slim:download_and_convert_imagenet" 
>>>>>>> 9d29fa9f
"./bazel-bin/download_and_convert_imagenet" ${DATASET_DIR}

# Run the compression model.
NUM_STEPS=10000
MODEL_TRAIN_DIR="${TRAIN_DIR}/wt${weight_factor}"
Banner "Starting training an image compression model for ${NUM_STEPS} steps..."
python "${git_repo}/research/gan/image_compression/train.py" \
  --train_log_dir=${MODEL_TRAIN_DIR} \
  --dataset_dir=${DATASET_DIR} \
  --max_number_of_steps=${NUM_STEPS} \
  --weight_factor=${weight_factor} \
  --alsologtostderr
Banner "Finished training image compression model ${NUM_STEPS} steps."

# Run evaluation.
MODEL_EVAL_DIR="${TRAIN_DIR}/eval/wt${weight_factor}"
Banner "Starting evaluation of image compression model..."
python "${git_repo}/research/gan/image_compression/eval.py" \
  --checkpoint_dir=${MODEL_TRAIN_DIR} \
  --eval_dir=${MODEL_EVAL_DIR} \
  --dataset_dir=${DATASET_DIR} \
  --max_number_of_evaluation=1
Banner "Finished evaluation. See ${MODEL_EVAL_DIR} for output images."<|MERGE_RESOLUTION|>--- conflicted
+++ resolved
@@ -57,14 +57,8 @@
   echo -e "${green}${text}${nc}"
 }
 
-<<<<<<< HEAD
-# Download the dataset. You will be asked for an ImageNet username and password.
-# To get one, register at http://www.image-net.org/.
-bazel build "${git_repo}/research/slim:download_and_convert_imagenet"
-=======
 # Download the dataset.
 bazel build "${git_repo}/research/slim:download_and_convert_imagenet" 
->>>>>>> 9d29fa9f
 "./bazel-bin/download_and_convert_imagenet" ${DATASET_DIR}
 
 # Run the compression model.
